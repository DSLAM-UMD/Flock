--- conflicted
+++ resolved
@@ -8,11 +8,8 @@
 
 env:
   CARGO_TERM_COLOR: always
-<<<<<<< HEAD
+
   LAMBDA_NAME: hello step_1 step_2 gen_data gen_data_1 gen_data_2 join_nested_loop join_scheduler stream1partition stream2partition lambda_check join_distributed
-=======
-  LAMBDA_NAME: hello step_1 step_2 gen_data gen_data_1 gen_data_2 join_nested_loop join_scheduler
->>>>>>> 020ea85e
   AWS_LAMBDA_ROLE: ${{ secrets.AWS_LAMBDA_ROLE }}
 
 jobs:
@@ -20,23 +17,7 @@
     if: github.ref != 'refs/heads/master'
     runs-on: ubuntu-latest
     steps:
-<<<<<<< HEAD
-      - name: Setup Rust
-        uses: hecrj/setup-rust-action@v1
-      - name: Checkout
-        uses: actions/checkout@v2
-      - name: Cache cargo and xargo
-        uses: actions/cache@v2
-        with:
-          path: |
-            ~/.cargo/registry
-            ~/.cargo/git
-            ~/.xargo
-            target
-          key: ${{ runner.os }}-cargo-serverlesscq-${{ hashFiles('**/Cargo.lock') }}
-      - name: Test
-        run: cargo test
-=======
+
     - name: Setup Rust
       uses: hecrj/setup-rust-action@v1
       with:
@@ -54,7 +35,7 @@
         key: ${{ runner.os }}-cargo-serverlesscq-${{ hashFiles('**/Cargo.lock') }}
     - name: Test
       run: cargo +nightly test
->>>>>>> 020ea85e
+
 
   # deploy on pushes to master branch
   # assumes aws credentials (AWS_ACCESS_KEY_ID, AWS_SECRET_ACCESS_KEY)
